--- conflicted
+++ resolved
@@ -47,7 +47,7 @@
   rpc_listen_addr: string option ;
   private_mode: bool ;
   disable_mempool: bool ;
-  enable_testchain: bool ;
+  disable_testchain: bool ;
   cors_origins: string list ;
   cors_headers: string list ;
   rpc_tls: Node_config_file.tls option ;
@@ -61,7 +61,7 @@
     connections max_download_speed max_upload_speed binary_chunks_size
     peer_table_size
     listen_addr discovery_addr peers no_bootstrap_peers bootstrap_threshold private_mode
-    disable_mempool enable_testchain
+    disable_mempool disable_testchain
     expected_pow rpc_listen_addr rpc_tls
     cors_origins cors_headers log_output history_mode =
 
@@ -109,7 +109,7 @@
     rpc_listen_addr ;
     private_mode ;
     disable_mempool ;
-    enable_testchain ;
+    disable_testchain ;
     cors_origins ;
     cors_headers ;
     rpc_tls ;
@@ -260,13 +260,14 @@
        of the node." in
     Arg.(value & flag & info ~docs ~doc ["disable-mempool"])
 
-  let enable_testchain =
-    let doc =
-      "If set, the node will spawn a testchain during the protocol's \
-       testing voting period. It will increase the node storage usage \
-       and computation by additionally validating the test network \
-       blocks." in
-    Arg.(value & flag & info ~docs ~doc ["enable-testchain"])
+  let disable_testchain =
+    let doc =
+      "If set to [true], the node will not spawn a testchain during \
+       the protocol's testing voting period. \
+       Default value is [false]. It may be used used to decrease the \
+       node storage usage and computation by droping the validation \
+       of the test network blocks." in
+    Arg.(value & flag & info ~docs ~doc ["disable-testchain"])
 
   (* rpc args *)
   let docs = Manpage.rpc_section
@@ -326,7 +327,7 @@
     $ max_download_speed $ max_upload_speed $ binary_chunks_size
     $ peer_table_size
     $ listen_addr $ discovery_addr $ peers $ no_bootstrap_peers $ bootstrap_threshold
-    $ private_mode $ disable_mempool $ enable_testchain
+    $ private_mode $ disable_mempool $ disable_testchain
     $ expected_pow $ rpc_listen_addr $ rpc_tls
     $ cors_origins $ cors_headers
     $ log_output
@@ -356,7 +357,7 @@
         peers ; no_bootstrap_peers ;
         listen_addr ; private_mode ;
         discovery_addr ;
-        disable_mempool ; enable_testchain ;
+        disable_mempool ; disable_testchain ;
         rpc_listen_addr ; rpc_tls ;
         cors_origins ; cors_headers ;
         log_output ;
@@ -376,10 +377,5 @@
     ?max_download_speed ?max_upload_speed ?binary_chunks_size
     ?peer_table_size ?expected_pow
     ~bootstrap_peers ?listen_addr ?discovery_addr ?rpc_listen_addr ~private_mode
-<<<<<<< HEAD
-    ~disable_mempool ~enable_testchain ~cors_origins ~cors_headers
-    ?rpc_tls ?log_output ?bootstrap_threshold cfg
-=======
     ~disable_mempool ~disable_testchain ~cors_origins ~cors_headers ?rpc_tls
-    ?log_output ?bootstrap_threshold ?history_mode cfg
->>>>>>> 68738252
+    ?log_output ?bootstrap_threshold ?history_mode cfg