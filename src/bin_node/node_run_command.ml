--- conflicted
+++ resolved
@@ -25,21 +25,7 @@
 (*****************************************************************************)
 
 open Node_logging
-<<<<<<< HEAD
-
-let genesis : State.Chain.genesis = {
-  time =
-    Time.of_notation_exn "2018-11-23T22:24:02Z" ;
-  block =
-    Block_hash.of_b58check_exn
-      "BLockGenesisGenesisGenesisGenesisGenesisf73b4bQ1BPy" ;
-  protocol =
-    Protocol_hash.of_b58check_exn
-      "ProtoGenesisGenesisGenesisGenesisGenesisGenesk612im" ;
-}
-=======
 open Genesis_chain
->>>>>>> 1c3a3cd5
 
 type error += Non_private_sandbox of P2p_addr.t
 type error += RPC_Port_already_in_use of P2p_point.Id.t list
