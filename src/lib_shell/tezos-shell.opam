opam-version: "2.0"
maintainer: "contact@tezos.com"
authors: [ "Tezos devteam" ]
homepage: "https://www.tezos.com/"
bug-reports: "https://gitlab.com/tezos/tezos/issues"
dev-repo: "git+https://gitlab.com/tezos/tezos.git"
license: "MIT"
depends: [
  "ocamlfind" { build }
  "dune" { build & >= "1.0.1" }
  "tezos-base"
  "tezos-rpc-http"
  "tezos-p2p"
  "tezos-shell-services"
  "tezos-protocol-updater"
<<<<<<< HEAD
  "alcotest-lwt" { test }
  "tezos-embedded-protocol-demo" { test }
  "tezos-protocol-environment" { test }
  "tezos-protocol-003-PsddFKi3" { test }
=======
  "alcotest-lwt" { with-test }
  "tezos-embedded-protocol-demo" { with-test }
>>>>>>> 4ef74188
]
build: [
  [ "dune" "build" "-p" name "-j" jobs ]
]
run-test: [
  [ "dune" "runtest" "-p" name "-j" jobs ]
]<|MERGE_RESOLUTION|>--- conflicted
+++ resolved
@@ -13,15 +13,8 @@
   "tezos-p2p"
   "tezos-shell-services"
   "tezos-protocol-updater"
-<<<<<<< HEAD
-  "alcotest-lwt" { test }
-  "tezos-embedded-protocol-demo" { test }
-  "tezos-protocol-environment" { test }
-  "tezos-protocol-003-PsddFKi3" { test }
-=======
   "alcotest-lwt" { with-test }
   "tezos-embedded-protocol-demo" { with-test }
->>>>>>> 4ef74188
 ]
 build: [
   [ "dune" "build" "-p" name "-j" jobs ]
