(jbuild_version 1)

(executables
 ((names (bench_simple bench_tool))
  (libraries (tezos-base
              tezos-shell
<<<<<<< HEAD
              tezos_001_PtCJ7pwo_bench_helpers))
=======
              tezos_002_PtEmHRqt_bench_helpers))
>>>>>>> 9cfe92c2
  (flags (:standard -w -9+27-30-32-40@8
                    -safe-string
                    -open Tezos_base__TzPervasives
                    -open Tezos_shell
<<<<<<< HEAD
                    -open Tezos_001_PtCJ7pwo_bench_helpers))))
=======
                    -open Tezos_002_PtEmHRqt_bench_helpers))))
>>>>>>> 9cfe92c2

(alias
 ((name buildtest)
  (deps (bench_tool.exe bench_simple.exe))))

(alias
<<<<<<< HEAD
 ((name runbench_001_PtCJ7pwo_simple)
=======
 ((name runbench_002_PtEmHRqt_simple)
>>>>>>> 9cfe92c2
  (deps (bench_simple.exe))
  (action (chdir ${ROOT} (run ${exe:bench_simple.exe})))))

(alias
<<<<<<< HEAD
 ((name runbench_001_PtCJ7pwo)
=======
 ((name runbench_002_PtEmHRqt)
>>>>>>> 9cfe92c2
  (deps (bench_tool.exe))
   (action (chdir ${ROOT} (run ${exe:bench_tool.exe})))))

(alias
 ((name runtest_indent)
  (deps ((glob_files *.ml*)))
  (action (run bash ${libexec:tezos-stdlib:test-ocp-indent.sh} ${^}))))<|MERGE_RESOLUTION|>--- conflicted
+++ resolved
@@ -4,40 +4,24 @@
  ((names (bench_simple bench_tool))
   (libraries (tezos-base
               tezos-shell
-<<<<<<< HEAD
-              tezos_001_PtCJ7pwo_bench_helpers))
-=======
               tezos_002_PtEmHRqt_bench_helpers))
->>>>>>> 9cfe92c2
   (flags (:standard -w -9+27-30-32-40@8
                     -safe-string
                     -open Tezos_base__TzPervasives
                     -open Tezos_shell
-<<<<<<< HEAD
-                    -open Tezos_001_PtCJ7pwo_bench_helpers))))
-=======
                     -open Tezos_002_PtEmHRqt_bench_helpers))))
->>>>>>> 9cfe92c2
 
 (alias
  ((name buildtest)
   (deps (bench_tool.exe bench_simple.exe))))
 
 (alias
-<<<<<<< HEAD
- ((name runbench_001_PtCJ7pwo_simple)
-=======
  ((name runbench_002_PtEmHRqt_simple)
->>>>>>> 9cfe92c2
   (deps (bench_simple.exe))
   (action (chdir ${ROOT} (run ${exe:bench_simple.exe})))))
 
 (alias
-<<<<<<< HEAD
- ((name runbench_001_PtCJ7pwo)
-=======
  ((name runbench_002_PtEmHRqt)
->>>>>>> 9cfe92c2
   (deps (bench_tool.exe))
    (action (chdir ${ROOT} (run ${exe:bench_tool.exe})))))
 
