variables:
  ## Please update `scripts/version.sh` accordingly
  build_deps_image_version: 9f0956e21f4dcd2803d83072903872eba196bef8
  build_deps_image_name: registry.gitlab.com/tezos/opam-repository
  public_docker_image_name: docker.io/${CI_PROJECT_PATH}

stages:
  - doc
  - build
  - test
  - packaging
  - publish


############################################################
## Stage: build (only MR)                                 ##
############################################################

.build_template: &build_definition
  image: ${build_deps_image_name}:${build_deps_image_version}
  stage: build
  except:
    - master
    - alphanet
    - zeronet
    - mainnet
    - alphanet-staging
    - zeronet-staging
    - mainnet-staging
  before_script:
    - opam list
    - . ./scripts/version.sh
  tags:
    - gitlab-org

check_opam_deps:
  <<: *build_definition
  script:
    - if [ "${build_deps_image_version}" != "${opam_repository_tag}" ] ; then
        echo "Inconsistent dependencies hash between 'scripts/version.sh' and '.gitlab-ci.yml'." ;
        exit 1 ;
      fi
    - ./scripts/opam-check.sh
    - ./scripts/check_opam_test.sh

check_indentation:
  <<: *build_definition
  script:
    - dune build @runtest_indent

build:
  <<: *build_definition
  script:
    - make all
  artifacts:
    paths:
    - _build
    expire_in: 1 day



############################################################
## Stage: test (only MR)                                  ##
############################################################

.test_template: &test_definition
  <<: *build_definition
  stage: test
  dependencies:
    - build

test:stdlib:
  <<: *test_definition
  script:
    - dune build @src/lib_stdlib/runtest

test:stdlib_unix:
  <<: *test_definition
  script:
    - dune build @src/lib_stdlib_unix/runtest

test:data_encoding:
  <<: *test_definition
  script:
    - dune build @src/lib_data_encoding/runtest

test:storage:
  <<: *test_definition
  script:
    - dune build @src/lib_storage/runtest

test:crypto:
  <<: *test_definition
  script:
    - dune build @src/lib_crypto/runtest

test:shell:
  <<: *test_definition
  script:
    - dune build @src/lib_shell/runtest

test:p2p:io-scheduler:
  <<: *test_definition
  script:
    - dune build @src/lib_p2p/runtest_p2p_io_scheduler_ipv4

test:p2p:socket:
  <<: *test_definition
  script:
    - dune build @src/lib_p2p/runtest_p2p_socket_ipv4

test:p2p:pool:
  <<: *test_definition
  script:
    - dune build @src/lib_p2p/runtest_p2p_pool_ipv4

test:proto_alpha:lib_protocol:
  <<: *test_definition
  script:
    - dune build @src/proto_003_PsddFKi3/lib_protocol/runtest

test:proto_alpha:lib_client:
  <<: *test_definition
  script:
    - dune build @src/proto_alpha/lib_client/test/runtest

test:p2p:peerset:
  <<: *test_definition
  script:
    - dune build @src/lib_p2p/runtest_p2p_peerset

test:p2p:ipv6set:
  <<: *test_definition
  script:
    - dune build @src/lib_p2p/runtest_p2p_ipv6set

test:p2p:banned_peers:
  <<: *test_definition
  script:
    - dune build @src/lib_p2p/runtest_p2p_banned_peers

test:client_alpha:vote:
  <<: *test_definition
  script:
    - dune build @src/proto_003_PsddFKi3/lib_delegate/runtest_vote

test:basic.sh:
  <<: *test_definition
  script:
    - dune build @src/bin_client/runtest_basic.sh

test:contracts.sh:
  <<: *test_definition
  script:
    - dune build @src/bin_client/runtest_contracts.sh

test:contracts_opcode.sh:
  <<: *test_definition
  script:
    - dune build @src/bin_client/runtest_contracts_opcode.sh

test:contracts_macros.sh:
  <<: *test_definition
  script:
    - dune build @src/bin_client/runtest_contracts_macros.sh

test:contracts_mini_scenarios.sh:
  <<: *test_definition
  script:
    - dune build @src/bin_client/runtest_contracts_mini_scenarios.sh

test:multinode.sh:
  <<: *test_definition
  script:
    - dune build @src/bin_client/runtest_multinode.sh

test:inject.sh:
  <<: *test_definition
  script:
    - dune build @src/bin_client/runtest_injection.sh

test:voting.sh:
  <<: *test_definition
  script:
    - dune build @src/bin_client/runtest_voting.sh

test:proto:sandbox:
  <<: *test_definition
  script:
    - dune build @runtest_sandbox

test:documentation:
  <<: *test_definition
  script:
    - sudo apk add --no-cache py3-sphinx py3-sphinx_rtd_theme
    - sudo pip3 uninstall 'idna' --yes ## Fix up dependencies in alpine:3.8
    - sudo pip3 install 'idna<2.7'
    - sudo ln -s /usr/bin/sphinx-build-3 /usr/bin/sphinx-build
    - make doc-html

test:linkcheck:
  <<: *test_definition
  script:
    - sudo apk add --no-cache py3-sphinx py3-sphinx_rtd_theme
    - sudo pip3 uninstall 'idna' --yes ## Fix up dependencies in alpine:3.8
    - sudo pip3 install 'idna<2.7'
    - sudo ln -s /usr/bin/sphinx-build-3 /usr/bin/sphinx-build
    - make doc-html-and-linkcheck
  allow_failure: true

test:validation:
  <<: *test_definition
  script:
    - dune build @src/lib_validation/runtest

test:micheline:
  <<: *test_definition
  script:
    - dune build @src/lib_micheline/runtest

############################################################
## Stage: building opam packages (only master and *opam*) ##
############################################################

.opam_template: &opam_definition
  image: ${build_deps_image_name}:opam--${build_deps_image_version}
  stage: packaging
  dependencies: []
  only:
    - master
    - /^.*opam.*$/
  script:
    - ./scripts/opam-pin.sh
    - opam depext --yes ${package}
    - opam install --yes ${package}
    - opam reinstall --yes --with-test ${package}
  tags:
    - gitlab-org

##BEGIN_OPAM##
opam:00:ocplib-json-typed:
  <<: *opam_definition
  variables:
    package: ocplib-json-typed

opam:01:ocplib-json-typed-bson:
  <<: *opam_definition
  variables:
    package: ocplib-json-typed-bson

opam:02:tezos-stdlib:
  <<: *opam_definition
  variables:
    package: tezos-stdlib

opam:03:tezos-data-encoding:
  <<: *opam_definition
  variables:
    package: tezos-data-encoding

opam:04:ocplib-resto:
  <<: *opam_definition
  variables:
    package: ocplib-resto

opam:05:tezos-error-monad:
  <<: *opam_definition
  variables:
    package: tezos-error-monad

opam:06:ocplib-resto-directory:
  <<: *opam_definition
  variables:
    package: ocplib-resto-directory

opam:07:blake2:
  <<: *opam_definition
  variables:
    package: blake2

opam:08:hacl:
  <<: *opam_definition
  variables:
    package: hacl

opam:09:secp256k1:
  <<: *opam_definition
  variables:
    package: secp256k1

opam:10:tezos-clic:
  <<: *opam_definition
  variables:
    package: tezos-clic

opam:11:tezos-rpc:
  <<: *opam_definition
  variables:
    package: tezos-rpc

opam:12:uecc:
  <<: *opam_definition
  variables:
    package: uecc

opam:13:tezos-crypto:
  <<: *opam_definition
  variables:
    package: tezos-crypto

opam:14:tezos-micheline:
  <<: *opam_definition
  variables:
    package: tezos-micheline

opam:15:lmdb:
  <<: *opam_definition
  variables:
    package: lmdb

opam:16:pbkdf:
  <<: *opam_definition
  variables:
    package: pbkdf

opam:17:ocplib-resto-cohttp:
  <<: *opam_definition
  variables:
    package: ocplib-resto-cohttp

opam:18:tezos-base:
  <<: *opam_definition
  variables:
    package: tezos-base

opam:19:irmin-lmdb:
  <<: *opam_definition
  variables:
    package: irmin-lmdb

opam:20:bip39:
  <<: *opam_definition
  variables:
    package: bip39

opam:21:tezos-rpc-http:
  <<: *opam_definition
  variables:
    package: tezos-rpc-http

opam:22:tezos-shell-services:
  <<: *opam_definition
  variables:
    package: tezos-shell-services

opam:23:tezos-stdlib-unix:
  <<: *opam_definition
  variables:
    package: tezos-stdlib-unix

opam:24:tezos-storage:
  <<: *opam_definition
  variables:
    package: tezos-storage

opam:25:tezos-protocol-environment-sigs:
  <<: *opam_definition
  variables:
    package: tezos-protocol-environment-sigs

opam:26:ledgerwallet:
  <<: *opam_definition
  variables:
    package: ledgerwallet

opam:27:tezos-client-base:
  <<: *opam_definition
  variables:
    package: tezos-client-base

opam:28:tezos-protocol-compiler:
  <<: *opam_definition
  variables:
    package: tezos-protocol-compiler

opam:29:ledgerwallet-tezos:
  <<: *opam_definition
  variables:
    package: ledgerwallet-tezos

opam:30:tezos-signer-services:
  <<: *opam_definition
  variables:
    package: tezos-signer-services

opam:31:tezos-protocol-environment:
  <<: *opam_definition
  variables:
    package: tezos-protocol-environment

opam:32:tezos-protocol-002-PsYLVpVv:
  <<: *opam_definition
  variables:
    package: tezos-protocol-002-PsYLVpVv

opam:33:tezos-signer-backends:
  <<: *opam_definition
  variables:
    package: tezos-signer-backends

opam:34:tezos-protocol-003-PsddFKi3:
  <<: *opam_definition
  variables:
    package: tezos-protocol-003-PsddFKi3

opam:35:tezos-protocol-environment-shell:
  <<: *opam_definition
  variables:
    package: tezos-protocol-environment-shell

opam:36:tezos-client-002-PsYLVpVv:
  <<: *opam_definition
  variables:
    package: tezos-client-002-PsYLVpVv

opam:37:tezos-client-003-PsddFKi3:
  <<: *opam_definition
  variables:
    package: tezos-client-003-PsddFKi3

opam:38:tezos-client-commands:
  <<: *opam_definition
  variables:
    package: tezos-client-commands

opam:39:tezos-protocol-001-PtCJ7pwo:
  <<: *opam_definition
  variables:
    package: tezos-protocol-001-PtCJ7pwo

opam:40:tezos-protocol-updater:
  <<: *opam_definition
  variables:
    package: tezos-protocol-updater

opam:41:tezos-p2p:
  <<: *opam_definition
  variables:
    package: tezos-p2p

opam:42:tezos-baking-003-PsddFKi3:
  <<: *opam_definition
  variables:
    package: tezos-baking-003-PsddFKi3

opam:43:tezos-protocol-000-Ps9mPmXa:
  <<: *opam_definition
  variables:
    package: tezos-protocol-000-Ps9mPmXa

opam:44:tezos-client-001-PtCJ7pwo:
  <<: *opam_definition
  variables:
    package: tezos-client-001-PtCJ7pwo

opam:45:ocplib-resto-json:
  <<: *opam_definition
  variables:
    package: ocplib-resto-json

opam:46:tezos-embedded-protocol-002-PsYLVpVv:
  <<: *opam_definition
  variables:
    package: tezos-embedded-protocol-002-PsYLVpVv

opam:47:tezos-shell:
  <<: *opam_definition
  variables:
    package: tezos-shell

opam:48:tezos-embedded-protocol-003-PsddFKi3:
  <<: *opam_definition
  variables:
    package: tezos-embedded-protocol-003-PsddFKi3

opam:49:tezos-baking-003-PsddFKi3-commands:
  <<: *opam_definition
  variables:
    package: tezos-baking-003-PsddFKi3-commands

opam:50:tezos-client-000-Ps9mPmXa:
  <<: *opam_definition
  variables:
    package: tezos-client-000-Ps9mPmXa

opam:51:tezos-client-001-PtCJ7pwo-commands:
  <<: *opam_definition
  variables:
    package: tezos-client-001-PtCJ7pwo-commands

opam:52:tezos-client-002-PsYLVpVv-commands:
  <<: *opam_definition
  variables:
    package: tezos-client-002-PsYLVpVv-commands

opam:53:tezos-client-003-PsddFKi3-commands:
  <<: *opam_definition
  variables:
    package: tezos-client-003-PsddFKi3-commands

opam:54:tezos-client-base-unix:
  <<: *opam_definition
  variables:
    package: tezos-client-base-unix

opam:55:ocplib-ezresto:
  <<: *opam_definition
  variables:
    package: ocplib-ezresto

opam:56:tezos-embedded-protocol-000-Ps9mPmXa:
  <<: *opam_definition
  variables:
    package: tezos-embedded-protocol-000-Ps9mPmXa

<<<<<<< HEAD
opam:57:tezos-embedded-protocol-001-PtCJ7pwo:
  <<: *opam_definition
  variables:
    package: tezos-embedded-protocol-001-PtCJ7pwo

opam:58:tezos-embedded-protocol-demo:
=======
opam:48:tezos-shell:
>>>>>>> 4cbc5282
  <<: *opam_definition
  variables:
    package: tezos-shell

<<<<<<< HEAD
opam:59:tezos-mempool-002-PsYLVpVv:
  <<: *opam_definition
  variables:
    package: tezos-mempool-002-PsYLVpVv

opam:60:tezos-mempool-003-PsddFKi3:
  <<: *opam_definition
  variables:
    package: tezos-mempool-003-PsddFKi3
=======
opam:49:tezos-embedded-protocol-demo:
  <<: *opam_definition
  variables:
    package: tezos-embedded-protocol-demo

opam:50:tezos-embedded-protocol-genesis:
  <<: *opam_definition
  variables:
    package: tezos-embedded-protocol-genesis
>>>>>>> 4cbc5282

opam:61:tezos-endorser-003-PsddFKi3-commands:
  <<: *opam_definition
  variables:
    package: tezos-endorser-003-PsddFKi3-commands

opam:62:tezos-client:
  <<: *opam_definition
  variables:
    package: tezos-client

opam:63:ocplib-ezresto-directory:
  <<: *opam_definition
  variables:
    package: ocplib-ezresto-directory

<<<<<<< HEAD
opam:64:tezos-baker-003-PsddFKi3-commands:
=======
opam:54:tezos-validation:
  <<: *opam_definition
  variables:
    package: tezos-validation

opam:55:tezos-accuser-alpha:
>>>>>>> 4cbc5282
  <<: *opam_definition
  variables:
    package: tezos-baker-003-PsddFKi3-commands

<<<<<<< HEAD
opam:65:tezos-accuser-003-PsddFKi3-commands:
=======
opam:56:tezos-endorser-alpha:
>>>>>>> 4cbc5282
  <<: *opam_definition
  variables:
    package: tezos-accuser-003-PsddFKi3-commands

<<<<<<< HEAD
opam:66:tezos-accuser-003-PsddFKi3:
=======
opam:57:tezos-accuser-alpha-commands:
>>>>>>> 4cbc5282
  <<: *opam_definition
  variables:
    package: tezos-accuser-003-PsddFKi3

<<<<<<< HEAD
opam:67:tezos-protocol-demo:
=======
opam:58:tezos-baker-alpha:
>>>>>>> 4cbc5282
  <<: *opam_definition
  variables:
    package: tezos-protocol-demo

<<<<<<< HEAD
opam:68:tezos-signer:
=======
opam:59:tezos-protocol-demo:
>>>>>>> 4cbc5282
  <<: *opam_definition
  variables:
    package: tezos-signer

<<<<<<< HEAD
opam:69:tezos-baker-003-PsddFKi3:
=======
opam:60:tezos-signer:
>>>>>>> 4cbc5282
  <<: *opam_definition
  variables:
    package: tezos-baker-003-PsddFKi3

<<<<<<< HEAD
opam:70:tezos-node:
=======
opam:61:tezos-node:
>>>>>>> 4cbc5282
  <<: *opam_definition
  variables:
    package: tezos-node

<<<<<<< HEAD
opam:71:ocplib-json-typed-browser:
=======
opam:62:ocplib-json-typed-browser:
>>>>>>> 4cbc5282
  <<: *opam_definition
  variables:
    package: ocplib-json-typed-browser

<<<<<<< HEAD
opam:72:tezos-endorser-003-PsddFKi3:
  <<: *opam_definition
  variables:
    package: tezos-endorser-003-PsddFKi3
=======
opam:63:tezos-baker-alpha-commands:
  <<: *opam_definition
  variables:
    package: tezos-baker-alpha-commands

opam:63:tezos-client-demo:
  <<: *opam_definition
  variables:
    package: tezos-client-demo
>>>>>>> 4cbc5282

##END_OPAM##



############################################################
## Stage: publish                                         ##
############################################################

publish:docker:
  image: docker:latest
  services:
    - docker:dind
  variables:
    DOCKER_DRIVER: overlay2
  stage: publish
  only:
    - master
    - alphanet
    - zeronet
    - mainnet
    - alphanet-staging
    - zeronet-staging
    - mainnet-staging
  before_script:
    - apk add git
    - mkdir ~/.docker || true
    - echo "${CI_DOCKER_AUTH}" > ~/.docker/config.json
  script:
    - LAST_COMMIT_DATE_TIME=$(git log --pretty=format:"%cd" -1 --date="format:%Y%m%d%H%M%S" 2>&1)
    - ./scripts/create_docker_image.sh
        "${public_docker_image_name}" "${CI_COMMIT_REF_NAME}"
    - docker push "${public_docker_image_name}:${CI_COMMIT_REF_NAME}"
    - docker tag "${public_docker_image_name}:${CI_COMMIT_REF_NAME}" "${public_docker_image_name}:${CI_COMMIT_REF_NAME}_${CI_COMMIT_SHORT_SHA}_${LAST_COMMIT_DATE_TIME}"
    - docker push "${public_docker_image_name}:${CI_COMMIT_REF_NAME}_${CI_COMMIT_SHORT_SHA}_${LAST_COMMIT_DATE_TIME}"
  tags:
    - safe_docker

publish:doc:
  image: ${build_deps_image_name}:${build_deps_image_version}
  stage: doc
  only:
    - master
    - alphanet
    - zeronet
    - mainnet
  before_script:
    - sudo apk add --no-cache py3-sphinx py3-sphinx_rtd_theme openssh-client rsync
    - sudo pip3 uninstall 'idna' --yes ## Fix up dependencies in alpine:3.8
    - sudo pip3 install 'idna<2.7'
    - sudo ln -s /usr/bin/sphinx-build-3 /usr/bin/sphinx-build
    - echo "${CI_PK_GITLAB_DOC}" > ~/.ssh/id_ed25519
    - echo "${CI_KH}" > ~/.ssh/known_hosts
    - chmod 400 ~/.ssh/id_ed25519
  script:
    - make doc-html
    - git clone git@gitlab.com:${CI_PROJECT_NAMESPACE}/${CI_PROJECT_NAMESPACE}.gitlab.io gitlab.io
    - rsync --recursive --links --perms --delete --verbose
        --exclude=.doctrees
        docs/_build/ gitlab.io/public/"${CI_COMMIT_REF_NAME}"
    - cd gitlab.io
    - if [ -z "$(git status -s)" ] ; then
        echo "Nothing to commit!" ;
      else
        git add public/"${CI_COMMIT_REF_NAME}" ;
        git commit -m "Import doc for ${CI_COMMIT_REF_NAME} (${CI_COMMIT_SHA})" ;
        git push origin master ;
      fi
  tags:
    - gitlab-org<|MERGE_RESOLUTION|>--- conflicted
+++ resolved
@@ -122,7 +122,7 @@
 test:proto_alpha:lib_client:
   <<: *test_definition
   script:
-    - dune build @src/proto_alpha/lib_client/test/runtest
+    - dune build @src/proto_003_PsddFKi3/lib_client/test/runtest
 
 test:p2p:peerset:
   <<: *test_definition
@@ -378,295 +378,240 @@
   variables:
     package: tezos-client-base
 
-opam:28:tezos-protocol-compiler:
+opam:28:tezos-protocol-environment:
+  <<: *opam_definition
+  variables:
+    package: tezos-protocol-environment
+
+opam:29:tezos-protocol-compiler:
   <<: *opam_definition
   variables:
     package: tezos-protocol-compiler
 
-opam:29:ledgerwallet-tezos:
+opam:30:ledgerwallet-tezos:
   <<: *opam_definition
   variables:
     package: ledgerwallet-tezos
 
-opam:30:tezos-signer-services:
+opam:31:tezos-signer-services:
   <<: *opam_definition
   variables:
     package: tezos-signer-services
 
-opam:31:tezos-protocol-environment:
-  <<: *opam_definition
-  variables:
-    package: tezos-protocol-environment
-
-opam:32:tezos-protocol-002-PsYLVpVv:
+opam:32:tezos-protocol-environment-shell:
+  <<: *opam_definition
+  variables:
+    package: tezos-protocol-environment-shell
+
+opam:33:tezos-protocol-002-PsYLVpVv:
   <<: *opam_definition
   variables:
     package: tezos-protocol-002-PsYLVpVv
 
-opam:33:tezos-signer-backends:
+opam:34:tezos-signer-backends:
   <<: *opam_definition
   variables:
     package: tezos-signer-backends
 
-opam:34:tezos-protocol-003-PsddFKi3:
+opam:35:tezos-protocol-003-PsddFKi3:
   <<: *opam_definition
   variables:
     package: tezos-protocol-003-PsddFKi3
 
-opam:35:tezos-protocol-environment-shell:
-  <<: *opam_definition
-  variables:
-    package: tezos-protocol-environment-shell
-
-opam:36:tezos-client-002-PsYLVpVv:
+opam:36:tezos-protocol-updater:
+  <<: *opam_definition
+  variables:
+    package: tezos-protocol-updater
+
+opam:37:tezos-client-002-PsYLVpVv:
   <<: *opam_definition
   variables:
     package: tezos-client-002-PsYLVpVv
 
-opam:37:tezos-client-003-PsddFKi3:
+opam:38:tezos-client-003-PsddFKi3:
   <<: *opam_definition
   variables:
     package: tezos-client-003-PsddFKi3
 
-opam:38:tezos-client-commands:
+opam:39:tezos-client-commands:
   <<: *opam_definition
   variables:
     package: tezos-client-commands
 
-opam:39:tezos-protocol-001-PtCJ7pwo:
+opam:40:tezos-protocol-001-PtCJ7pwo:
   <<: *opam_definition
   variables:
     package: tezos-protocol-001-PtCJ7pwo
 
-opam:40:tezos-protocol-updater:
-  <<: *opam_definition
-  variables:
-    package: tezos-protocol-updater
-
 opam:41:tezos-p2p:
   <<: *opam_definition
   variables:
     package: tezos-p2p
 
-opam:42:tezos-baking-003-PsddFKi3:
+opam:42:tezos-validation:
+  <<: *opam_definition
+  variables:
+    package: tezos-validation
+
+opam:43:tezos-baking-003-PsddFKi3:
   <<: *opam_definition
   variables:
     package: tezos-baking-003-PsddFKi3
 
-opam:43:tezos-protocol-000-Ps9mPmXa:
+opam:44:tezos-protocol-000-Ps9mPmXa:
   <<: *opam_definition
   variables:
     package: tezos-protocol-000-Ps9mPmXa
 
-opam:44:tezos-client-001-PtCJ7pwo:
+opam:45:tezos-client-001-PtCJ7pwo:
   <<: *opam_definition
   variables:
     package: tezos-client-001-PtCJ7pwo
 
-opam:45:ocplib-resto-json:
+opam:46:tezos-protocol-demo:
+  <<: *opam_definition
+  variables:
+    package: tezos-protocol-demo
+
+opam:47:ocplib-resto-json:
   <<: *opam_definition
   variables:
     package: ocplib-resto-json
 
-opam:46:tezos-embedded-protocol-002-PsYLVpVv:
+opam:48:tezos-embedded-protocol-002-PsYLVpVv:
   <<: *opam_definition
   variables:
     package: tezos-embedded-protocol-002-PsYLVpVv
 
-opam:47:tezos-shell:
+opam:49:tezos-shell:
   <<: *opam_definition
   variables:
     package: tezos-shell
 
-opam:48:tezos-embedded-protocol-003-PsddFKi3:
+opam:50:tezos-embedded-protocol-003-PsddFKi3:
   <<: *opam_definition
   variables:
     package: tezos-embedded-protocol-003-PsddFKi3
 
-opam:49:tezos-baking-003-PsddFKi3-commands:
+opam:51:tezos-baking-003-PsddFKi3-commands:
   <<: *opam_definition
   variables:
     package: tezos-baking-003-PsddFKi3-commands
 
-opam:50:tezos-client-000-Ps9mPmXa:
+opam:52:tezos-client-000-Ps9mPmXa:
   <<: *opam_definition
   variables:
     package: tezos-client-000-Ps9mPmXa
 
-opam:51:tezos-client-001-PtCJ7pwo-commands:
+opam:53:tezos-client-001-PtCJ7pwo-commands:
   <<: *opam_definition
   variables:
     package: tezos-client-001-PtCJ7pwo-commands
 
-opam:52:tezos-client-002-PsYLVpVv-commands:
+opam:54:tezos-client-002-PsYLVpVv-commands:
   <<: *opam_definition
   variables:
     package: tezos-client-002-PsYLVpVv-commands
 
-opam:53:tezos-client-003-PsddFKi3-commands:
+opam:55:tezos-client-003-PsddFKi3-commands:
   <<: *opam_definition
   variables:
     package: tezos-client-003-PsddFKi3-commands
 
-opam:54:tezos-client-base-unix:
+opam:56:tezos-client-base-unix:
   <<: *opam_definition
   variables:
     package: tezos-client-base-unix
 
-opam:55:ocplib-ezresto:
+opam:57:tezos-client-demo:
+  <<: *opam_definition
+  variables:
+    package: tezos-client-demo
+
+opam:58:ocplib-ezresto:
   <<: *opam_definition
   variables:
     package: ocplib-ezresto
 
-opam:56:tezos-embedded-protocol-000-Ps9mPmXa:
+opam:59:tezos-embedded-protocol-000-Ps9mPmXa:
   <<: *opam_definition
   variables:
     package: tezos-embedded-protocol-000-Ps9mPmXa
 
-<<<<<<< HEAD
-opam:57:tezos-embedded-protocol-001-PtCJ7pwo:
+opam:60:tezos-embedded-protocol-001-PtCJ7pwo:
   <<: *opam_definition
   variables:
     package: tezos-embedded-protocol-001-PtCJ7pwo
 
-opam:58:tezos-embedded-protocol-demo:
-=======
-opam:48:tezos-shell:
->>>>>>> 4cbc5282
-  <<: *opam_definition
-  variables:
-    package: tezos-shell
-
-<<<<<<< HEAD
-opam:59:tezos-mempool-002-PsYLVpVv:
+opam:61:tezos-embedded-protocol-demo:
+  <<: *opam_definition
+  variables:
+    package: tezos-embedded-protocol-demo
+
+opam:62:tezos-mempool-002-PsYLVpVv:
   <<: *opam_definition
   variables:
     package: tezos-mempool-002-PsYLVpVv
 
-opam:60:tezos-mempool-003-PsddFKi3:
+opam:63:tezos-mempool-003-PsddFKi3:
   <<: *opam_definition
   variables:
     package: tezos-mempool-003-PsddFKi3
-=======
-opam:49:tezos-embedded-protocol-demo:
-  <<: *opam_definition
-  variables:
-    package: tezos-embedded-protocol-demo
-
-opam:50:tezos-embedded-protocol-genesis:
-  <<: *opam_definition
-  variables:
-    package: tezos-embedded-protocol-genesis
->>>>>>> 4cbc5282
-
-opam:61:tezos-endorser-003-PsddFKi3-commands:
+
+opam:64:tezos-endorser-003-PsddFKi3-commands:
   <<: *opam_definition
   variables:
     package: tezos-endorser-003-PsddFKi3-commands
 
-opam:62:tezos-client:
+opam:65:tezos-client:
   <<: *opam_definition
   variables:
     package: tezos-client
 
-opam:63:ocplib-ezresto-directory:
+opam:66:ocplib-ezresto-directory:
   <<: *opam_definition
   variables:
     package: ocplib-ezresto-directory
 
-<<<<<<< HEAD
-opam:64:tezos-baker-003-PsddFKi3-commands:
-=======
-opam:54:tezos-validation:
-  <<: *opam_definition
-  variables:
-    package: tezos-validation
-
-opam:55:tezos-accuser-alpha:
->>>>>>> 4cbc5282
+opam:67:tezos-baker-003-PsddFKi3-commands:
   <<: *opam_definition
   variables:
     package: tezos-baker-003-PsddFKi3-commands
 
-<<<<<<< HEAD
-opam:65:tezos-accuser-003-PsddFKi3-commands:
-=======
-opam:56:tezos-endorser-alpha:
->>>>>>> 4cbc5282
+opam:68:tezos-accuser-003-PsddFKi3-commands:
   <<: *opam_definition
   variables:
     package: tezos-accuser-003-PsddFKi3-commands
 
-<<<<<<< HEAD
-opam:66:tezos-accuser-003-PsddFKi3:
-=======
-opam:57:tezos-accuser-alpha-commands:
->>>>>>> 4cbc5282
+opam:69:tezos-accuser-003-PsddFKi3:
   <<: *opam_definition
   variables:
     package: tezos-accuser-003-PsddFKi3
 
-<<<<<<< HEAD
-opam:67:tezos-protocol-demo:
-=======
-opam:58:tezos-baker-alpha:
->>>>>>> 4cbc5282
-  <<: *opam_definition
-  variables:
-    package: tezos-protocol-demo
-
-<<<<<<< HEAD
-opam:68:tezos-signer:
-=======
-opam:59:tezos-protocol-demo:
->>>>>>> 4cbc5282
+opam:70:tezos-signer:
   <<: *opam_definition
   variables:
     package: tezos-signer
 
-<<<<<<< HEAD
-opam:69:tezos-baker-003-PsddFKi3:
-=======
-opam:60:tezos-signer:
->>>>>>> 4cbc5282
+opam:71:tezos-baker-003-PsddFKi3:
   <<: *opam_definition
   variables:
     package: tezos-baker-003-PsddFKi3
 
-<<<<<<< HEAD
-opam:70:tezos-node:
-=======
-opam:61:tezos-node:
->>>>>>> 4cbc5282
+opam:72:tezos-node:
   <<: *opam_definition
   variables:
     package: tezos-node
 
-<<<<<<< HEAD
-opam:71:ocplib-json-typed-browser:
-=======
-opam:62:ocplib-json-typed-browser:
->>>>>>> 4cbc5282
+opam:73:ocplib-json-typed-browser:
   <<: *opam_definition
   variables:
     package: ocplib-json-typed-browser
 
-<<<<<<< HEAD
-opam:72:tezos-endorser-003-PsddFKi3:
+opam:74:tezos-endorser-003-PsddFKi3:
   <<: *opam_definition
   variables:
     package: tezos-endorser-003-PsddFKi3
-=======
-opam:63:tezos-baker-alpha-commands:
-  <<: *opam_definition
-  variables:
-    package: tezos-baker-alpha-commands
-
-opam:63:tezos-client-demo:
-  <<: *opam_definition
-  variables:
-    package: tezos-client-demo
->>>>>>> 4cbc5282
 
 ##END_OPAM##
 
